#include <stdio.h>
#include <string.h>
#include <stdlib.h>
#include "rados/librados.h"


// Testing
int main (int argc, const char ** argv)
{


    /* Declare the cluster handle and required arguments. */
    rados_t cluster;
    char cluster_name[] = "ceph";
    char user_name[] = "client.admin";
    uint64_t flags;

    /* Initialize the cluster handle with the "ceph" cluster name and the "client.admin" user */
    int err;
    printf("About to call rados_create2(%p, %s, %s, %d);\n", &cluster, cluster_name, user_name, flags);
    err = rados_create2(&cluster, cluster_name, user_name, flags);

    if (err < 0) {
        fprintf(stderr, "%s: Couldn't create the cluster handle! %s\n", argv[0], strerror(-err));
        exit(1);
    } else {
        printf("\nCreated a cluster handle.\n");
    }


    /* Read a Ceph configuration file to configure the cluster handle. */
<<<<<<< HEAD
    err = rados_conf_read_file(cluster, "ceph.conf");
=======
    printf("rados_conf_read_file(%p, \"ceph.conf\")...\n", &cluster);
    err = rados_conf_read_file(cluster, "ceph.conf");
    printf("rados_conf_read_file(%p, \"ceph.conf\") -> %d\n", &cluster, err);
>>>>>>> 191a0a9c
    if (err < 0) {
        fprintf(stderr, "%s: cannot read config file: %s\n", argv[0], strerror(-err));
        exit(EXIT_FAILURE);
    } else {
        printf("\nRead the config file.\n");
    }

    /* Read command line arguments */
    err = rados_conf_parse_argv(cluster, argc, argv);
    if (err < 0) {
        fprintf(stderr, "%s: cannot parse command line arguments: %s\n", argv[0], strerror(-err));
        exit(EXIT_FAILURE);
    } else {
        printf("\nRead the command line arguments.\n");
    }

    /* Connect to the cluster */
       //   MAuth *m = new MAuth;


    err = rados_connect(cluster);
    if (err < 0) {
        fprintf(stderr, "%s: cannot connect to cluster: %s\n", argv[0], strerror(-err));
        exit(EXIT_FAILURE);
    } else {
        printf("\nConnected to the cluster.\n");
    }


    rados_ioctx_t io;
    char *poolname = "data";
    printf("create 1\n");
    err = rados_ioctx_create(cluster, poolname, &io);
    printf("create 2\n");
    if (err < 0) {
        fprintf(stderr, "%s: cannot open rados pool %s: %s\n", argv[0], poolname, strerror(-err));
        rados_shutdown(cluster);
        exit(EXIT_FAILURE);
    } else {
        printf("\nCreated I/O context.\n");
    }

    /* Write data to the cluster synchronously. */
    err = rados_write(io, "hw", "Hello World!", 12, 0);
    if (err < 0) {
        fprintf(stderr, "%s: Cannot write object \"hw\" to pool %s: %s\n", argv[0], poolname, strerror(-err));
        rados_ioctx_destroy(io);
        rados_shutdown(cluster);
        exit(1);
    } else {
        printf("\nWrote \"Hello World\" to object \"hw\".\n");
    }

    char xattr[] = "en_US";
    err = rados_setxattr(io, "hw", "lang", xattr, 5);
    if (err < 0) {
        fprintf(stderr, "%s: Cannot write xattr to pool %s: %s\n", argv[0], poolname, strerror(-err));
        rados_ioctx_destroy(io);
        rados_shutdown(cluster);
        exit(1);
    } else {
        printf("\nWrote \"en_US\" to xattr \"lang\" for object \"hw\".\n");
    }

    /*
     * Read data from the cluster asynchronously.
     * First, set up asynchronous I/O completion.
     */
    rados_completion_t comp;
    err = rados_aio_create_completion(NULL, NULL, NULL, &comp);
    if (err < 0) {
        fprintf(stderr, "%s: Could not create aio completion: %s\n", argv[0], strerror(-err));
        rados_ioctx_destroy(io);
        rados_shutdown(cluster);
        exit(1);
    } else {
        printf("\nCreated AIO completion.\n");
    }

    /* Next, read data using rados_aio_read. */
    char read_res[100];
    err = rados_aio_read(io, "hw", comp, read_res, 12, 0);
    if (err < 0) {
        fprintf(stderr, "%s: Cannot read object. %s %s\n", argv[0], poolname, strerror(-err));
        rados_ioctx_destroy(io);
        rados_shutdown(cluster);
        exit(1);
    } else {
        printf("\nRead object \"hw\". The contents are:\n %s \n", read_res);
    }

    /* Wait for the operation to complete */
    rados_aio_wait_for_complete(comp);

    /* Release the asynchronous I/O complete handle to avoid memory leaks. */
    rados_aio_release(comp);


    char xattr_res[100];
    err = rados_getxattr(io, "hw", "lang", xattr_res, 5);
    if (err < 0) {
        fprintf(stderr, "%s: Cannot read xattr. %s %s\n", argv[0], poolname, strerror(-err));
        rados_ioctx_destroy(io);
        rados_shutdown(cluster);
        exit(1);
    } else {
        printf("\nRead xattr \"lang\" for object \"hw\". The contents are:\n %s \n", xattr_res);
    }

    err = rados_rmxattr(io, "hw", "lang");
    if (err < 0) {
        fprintf(stderr, "%s: Cannot remove xattr. %s %s\n", argv[0], poolname, strerror(-err));
        rados_ioctx_destroy(io);
        rados_shutdown(cluster);
        exit(1);
    } else {
        printf("\nRemoved xattr \"lang\" for object \"hw\".\n");
    }

    err = rados_remove(io, "hw");
    if (err < 0) {
        fprintf(stderr, "%s: Cannot remove object. %s %s\n", argv[0], poolname, strerror(-err));
        rados_ioctx_destroy(io);
        rados_shutdown(cluster);
        exit(1);
    } else {
        printf("\nRemoved object \"hw\".\n");
    }
}<|MERGE_RESOLUTION|>--- conflicted
+++ resolved
@@ -29,13 +29,13 @@
 
 
     /* Read a Ceph configuration file to configure the cluster handle. */
-<<<<<<< HEAD
+
     err = rados_conf_read_file(cluster, "ceph.conf");
-=======
+
     printf("rados_conf_read_file(%p, \"ceph.conf\")...\n", &cluster);
     err = rados_conf_read_file(cluster, "ceph.conf");
     printf("rados_conf_read_file(%p, \"ceph.conf\") -> %d\n", &cluster, err);
->>>>>>> 191a0a9c
+
     if (err < 0) {
         fprintf(stderr, "%s: cannot read config file: %s\n", argv[0], strerror(-err));
         exit(EXIT_FAILURE);
